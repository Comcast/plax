# The Plax Manual

> To vouch this, is no proof, without more wider and more overt test.

--[Shakespeare, _Othello_](http://shakespeare.mit.edu/othello/othello.1.3.html)

## Table of Contents

- [The Plax Manual](#the-plax-manual)
  - [Table of Contents](#table-of-contents)
  - [Installation](#installation)
  - [Using Plax](#using-plax)
    - [Basic use](#basic-use)
    - [Using `plaxrun`](#using-plaxrun)
    - [Writing Tests](#writing-tests)
      - [Channel types](#channel-types)
      - [Including YAML in other YAML](#including-yaml-in-other-yaml)
      - [Name](#name)
      - [Labels](#labels)
      - [Priority](#priority)
      - [Documentation strings](#documentation-strings)
      - [Negative](#negative)
      - [Retries](#retries)
      - [Bindings](#bindings)
      - [String commands](#string-commands)
      - [Channels](#channels)
      - [Javascript libraries](#javascript-libraries)
      - [Circuit breaker](#circuit-breaker)
      - [Pattern matching](#pattern-matching)
      - [Specifications](#specifications)
    - [Output](#output)
  - [References](#references)
  
## Installation

To build Plax, you need [Go installed](https://golang.org/doc/install).

Once you have a working `go` environment, you can install `plax` using
the following commands from the root of this repository.

```shell
go get github.com/Comcast/plax/...
```

Check that you can execute `plax`:

## Using Plax

### Basic use
```shell
plax -h
```

```
Usage of plax:
  -I value
    	YAML include directories
  -dir string
    	Directory containing test specs
  -error-exit-code
    	Return non-zero on any test failure
  -json
    	Emit docs suitable for indexing with plaxdb
  -labels string
    	Optional list of required test labels
  -list
    	Show report of known tests; don't run anything.  Assumes -dir.
  -log string
    	log level (info, debug, none) (default "info")
  -p value
    	Parameter values: PARAM=VALUE
  -priority int
    	Optional lowest priority (where larger numbers mean lower priority!); negative means all (default -1)
  -retry string
    	Specify retries: number or {"N":N,"Delay":"1s","DelayFactor":1.5}
  -seed int
    	Seed for random number generator
  -test string
    	Filename for test specification (default "test.yaml")
  -test-suite string
    	Name for JUnit test suite (default "{TS}")
  -v	Verbosity (default true)
  -version
    	Print version and then exit
```


The `plax` command can run a single test or a set of test.

To run a single test, use `-test`:

```shell
plax -test demos/simple.yaml -log debug
```

To run tests in a directory, use `-dir DIRNAME`.  When using `-dir`,
you can also specify a comma-separated list of required labels with
`-labels`.  For example, to run tests that are labeled `foo` or `bar`:

```shell
plax -dir demos -labels selftest
```

You can also specific a minimum priority via `-priority`.  For
example:

```shell
plax -dir demos -priority 3 -labels selftest
```

will run all `selftest` tests in the `demos` directory that that a
priorty _less than or equal to_ 3.

You can pass bindings in the command line using `-p`.  You can specify
multiple `-p` values:

```shell
plax -test foo.yaml -p '?!WANT=tacos' -p '?!N=3'
```


### Using `plaxrun`

For more sophisticated Plax test execution, see the [`plaxrun`
manual](plaxrun.md), which documents using `plaxrun` to run lots of
Plax tests under various configurations.


### Writing Tests

You write a test specification in
[YAML](https://en.wikipedia.org/wiki/YAML).  This section describes
the structure of a test specification.  Also see [these
examples](../demos).  [`basic.yaml`](demos/basic.yaml) is a good,
small example of a test specification.

#### Channel types

A Plax test does I/O using "channels".  Currently Plax supports the
following channel types:

1. [`mqtt`](chan_mqtt.md): An MQTT client
1. [`kds`](chan_kds.md): A primitive KDS consumer
1. [`sqs`](chan_sqs.md): A basic SQS consumer and publisher
1. [`httpclient`](chan_httpclient.md): An HTTP client
1. [`httpserver`](chan_httpserver.md): An HTTP server
1. [`cmd`](chan_cmd.md): Shell I/O
1. [`mock`](chan_mock.md): an echoing channel for testing

2. `cwl`: A Cloudwatch Log publisher and consumer.  Options:

	1. `Region` is the region of the AWS Account
	2. `GroupName` is the Cloudwatch Log Group Name
	3. `StreamNamePrefix` is the Cloudwatch Log Stream Name prefix
	4. `FilterPattern` is based on the Cloudwatch Filter Pattern syntax;
	    Reference: (https://docs.aws.amazon.com/AmazonCloudWatch/latest/logs/FilterAndPatternSyntax.html)
	5. `StartTimePadding` defines the time in seconds to subtract from now
	6. `PollInterval` defines the Cloudwatch log poll time interval in seconds

As the needs arise, we can add channel types like:

<<<<<<< HEAD
1. CloudWatch consumer
1. Kafka consumer and/or publisher
=======
1. KDS publisher
2. Kafka consumer and publisher
>>>>>>> f4c74327

and so on.


#### Including YAML in other YAML

Plax supports including some YAML in other YAML.

<a name="includes"> Plax looks for:
  - `#include<FILENAME>`
  - `$include<FILENAME>`
  - `include: FILENAME`
  - `includes: [FILENAME-1, FILENAME-N]`
</a>

in your YAML.  When Plax
encounters one of these directives, Plax attempts to read `FILENAME`
from directories specified on the command line via `-I DIR`.  You can
specify multiple `-I DIR` arguments.  The test spec's current
directory is added to the end of the list of directories to search.
Then YAML that's read is substituted for the include directive.

For `include: FILENAME` or `includes: FILENAME` should be a YAML
representation of a map.  That map is added to the map that contained
the `include: FILENAME` property.

`$include<FILENAME>`, which must be a value in an array, results in a
splice into that array by the _array_ represented by the YAML in
`FILENAME`.  Unlike `cpp`, Plax looks for `FILENAME` relative to the
test's directory.

`#include<FILENAME>` is replaced by that value with the thing
represented by `FILENAME` in YAML.  Unlike `cpp`, Plax looks for
`FILENAME` relative to the test's directory.

The utility command `yamlincl` performs just this processing.  Example:


```Shell
cat demos/include.yaml | yamlincl -I demos
```


#### Name

The optional `name` field is used for giving a concise identifier for
a test.  The value isn't actually used for anything at the moment.

```yaml
name: discovery-1
```

#### Labels

The optional `label` field is used to list general attributes of or
tags for the test. For example, what components are tested or what
type of test it is.  A label can be any string, but we shouldn't go
crazy here.  The `plax` tool's `-label` option can run only tests that
that all of the tiven labels (separated by commas).  For example `plax
-dir tests -labels integration,happy-path` would run all the tests in
the directory `tests` that have labels `integration` and `happy-path`.

Example test labels:

```yaml
labels:
  - happy-path
  - integration
  - authentication
```

#### Priority

The optional `priority` field assigns a priority to the test. Priority
is used to select which tests to run.  Priority can be passed into
`plax` using the `-priority` option.  For example, when a priority of
`2` is passed into `plax`, it will run all level `1` and level `2`
priority tests, but not level `3`.

```yaml
priority: 1
```

#### Documentation strings

The optional `doc` attribute can provide documentation as a string.
Note that YAML supports [multi-line
strings](https://yaml-multiline.info/), and your `doc` value should
probably be one of those.

We might add a `links` attribute that could specify a list of URLs of
interest.


#### Negative

The optional `negative` field means a failure is interpreted as a
success, and a failure is interpreted as a success.  Errors (as
opposed to failures) are not affected.

Example:

```yaml
negative: true
```

#### Retries

The optional `retries` field specifies a retry policy:

1. `n`: The maximum number of retries
1. `delay`: The initial delay (in [Go
   syntax](https://golang.org/pkg/time/#ParseDuration))
1. `delayfactor`: A multiplier to applied to a delay to give the next
   delay.
   
The default behavior is no retry.

Example:

```yaml
retries:
  n: 3
  delay: 1s
  delayfactor: 2
```


#### Bindings 

Bindings allow a test to have values that change at runtime.  For
example, you could have a binding for a certifcate filename that would
allow you to run the same test with different filenames.

In an expression, bindings subsitution takes two forms: structured and
textual.

When processing a _string_, each occurance of `{B}`, where `B` is a
bound variable, is literally replaced by that variable's binding.  For
example, the string `"I like {?x}."` with with bindings
`{"?x":"queso"}` results in `"I like queso."`

When processing _structured data_ (which can be obtained implicitly
from a string that's legal JSON), bindings subsitution is itself
structured.  Only bindings starting with `?` are considered, and only
exact bindings are replaced.  For example, the object `{"need":"?x"}`
with bindings `{"?x":"chips"}` becomes `{"need":"chips"}`.

Note the difference between string-based bindings substitution and
structured bindings substitution.  The former results in a string
value while the latter results in a value with the type of whatever
the bindings value has.  Plax will warn if you do bindings
substitution in a string context where the binding value isn't itself
a string.

All of this substitution is called recursively until a fixed point is
reached, so you can go crazy with self-referencing substitutions.  See
[`demos/recursive-subst.yaml`](../demos/recursive-subst.yaml) for a
mild example.

If you've got a binding for a variable that you want to remove for
subsequent steps, you can use a `run` step to remove the binding
manually (say with `delete(test.Bindings["?x"])`).  See
[this](../demos/example-bindings-conflict.yaml),
[this](../demos/example-bindings-clear.yaml), and
[that](../demos/example-bindings-deconflict.yaml) example regarding
unintentional bindings substitutions.  In a `recv` step (see below),
you can also specify `clearbindings: true` to ignore any existing
bindings that do not start with `?!`.

See the end of the next section regarding the order of operations.

To provide a binding at runtime, use the `-p` flag:

```Shell
plax -test tests/this.yaml -p '?!CERT=that.pem' -p '?!KEY=key.pem'
```

These two bindings, for `?!CERT` and `?!KEY`, start with `?!` to
ensure that those bindings are not cleared when `clearbindings` is
specified in a `recv` step.  This `recv` behavior is described below.

When using `-p` to specify a binding, if the given value parses as
JSON, then that parsed value is used as the binding value.  This
behavior is convenient when doing structured binding substitution.


#### String commands

Several substrings have special powers.

<a name="at-at-filename"></a>When Plax sees `{@@FILENAME}`, then Plax
attempts to substitute the contents of the file with name `FILENAME`
for that substring.  When Plax sees a pattern or payload of the form
`@@FILENAME`, the same thing happens.  The file is read relative to the
directory that contained the test specification.

<a name="bang-bang-javascript"></a>When Plax sees `{!!JAVASCRIPT!!}`,
then `JAVASCRIPT` is executed as Javascript, and the result replaces
that substring.  Bindings substitution applies.  The value returned by
this Javascript is substituted for string.  When Plax sees a pattern
or payload of the form `!!JAVASCRIPT`, then the same thing happens.

These string commands are processed in the order above: first `@@` and
then `!!`.  (So a file's contents could start with `!!`, which would
trigger Javascript execution.)  Bindings are substituted _after_
string processing.  All of this substitution is called recursively
until a fixed point is reached, so you can drive yourself crazy with
self-referencing substitutions.

The documentation below mentions when a string has these special
powers ("string commands").  Most strings have these powers.


#### Channels

A Plax test can work with multiple "channels" simulatenously.  A
channel is something can that do I/O, and an MQTT client is the
classic example.  We can also have channels for a KDS consumer, a KDS
publisher, an HTTP client, an SQS consumer, and so on.

See [Channel types](#channel-types) for a summary of available types.

There is one primoridal channel named `mother`.  You can ask `mother`
to make other channels for you by publishing (`pub`) a message to
`mother`, who will always reply.  Example of making a request and
receiving the reply:

```YAML
- pub:
    doc: Please make a mock channel.
    chan: mother
    payload:
      make:
        name: mock
        type: mock
- recv:
    doc: Check that our request succeeded.
    chan: mother
    pattern:
      succeed: true
```

The payload of the request should specify the `name` for the channel
to be created, the `type` of the channel (e.g., `mock`, `mqtt`, `cmd`,
etc), and an optional `config` for any channel options.

Note that a test might want to verify that a request to `mother`
failed.  For example, a request to `mother` to create an MQTT client
with invalid credentials _should_ fail.  Authentication tests often
have this form.


#### Javascript libraries

A test can specify `libraries`, which should be a list of filenames.
Each file should contain Javascript.  All of those files are loaded
for _each_ Javascript execution.  Each file is read from the directory
that contains the test spec.

Example:

```YAML
libraries:
  - library.js
  - foo.js
```

That declaration will result in `library.js` and `foo.js` loaded
before each `run` or `guard`.

#### Circuit breaker

A test specification can specify `maxsteps`, which defaults to 100.
The test will fail if it takes more than this number of steps in
total.  This property is useful as a circuit breaker for an potential
loop caused by a `branch` step.

#### Pattern matching

In a receive (`recv`) step (describe below), the given `pattern` is
matched against incoming messages.  This matching is [Sheens message
pattern matching](https://github.com/Comcast/sheens#pattern-matching).
Here are some
[examples](https://github.com/Comcast/sheens/blob/master/match/match.md).
You can maybe use `go get github.com/Comcast/sheens/cmd/patmatch` to
experiment:

```Shell
patmatch -p '{"want":"?x"}' -m '{"want":"queso","when":"now"}'
```

#### Specifications

The `spec` field is where most of the action will take place.  Each
phase in the `phases` consists of one or more _steps_.  A step is a
single operation.  Currently the following steps are supported:

1. `sub`: Subscribe to a topic (filter).

    1. `chan`: The name for the channel for this step.
	
	1. `pattern`: The topic (or topic filter) for the subscription.
      	If the value is a JSON string, the string is first parsed as
      	JSON.  Parameters and bindings
      	[substitution](#substitutions) applies.

1. `recv`: Look for certain messages that have arrived. <a name="recv">

    1. `chan`: The name for the channel for this step.
	
    1. `topic`: Optional: The expected message should arrive on this
       topic.  Parameters and bindings
       [substitution](#substitutions) applies.
	   
	1. `schema`: An option URI for a JSON schema, which is then used
       to validate the in-coming message before any other processing.
		
	1. `serialization`: How to deserialize in-coming payloads. Either
       `string` or `JSON`, and `JSON` is the default.

    1. `pattern`: A _pattern_ that the message must match.  Parameters
       and bindings [substitution](#substitutions)
       applies.  [String commands](#string-commands) are also available
	
		The pattern has [this
        structure](https://github.com/Comcast/sheens#pattern-matching).
		
		All bindings for variables that start with `?*` are removed
        before this pattern substitution.
		
		Alternately, give a `regexp` instead of a `pattern`.
		
	1. `regexp`: A [regular expression](https://github.com/google/re2)
       (instead of a `pattern`).  A regular expression will probably
       be more convenient for receiving non-JSON input.
	   
	   A named group like `(?P<foo>.*)` match results in a new binding
       for a `?*foo`.  If the name starts with an uppercase rune as in
       `Foo`, then the variable will be `?Foo`.
	   
	   See [`demos/regexp.yaml`](../demos/regexp.yaml) for an example.
	
	1. `clearbindings`: If true, delete all `test.Bindings` for
       variables that do not start with `?!`.
	   
	1. `timeout`: Optional timeout in [Go
       syntax](https://golang.org/pkg/time/#ParseDuration).
	
	1. `target`: Target is an optional switch to specify what part of
       	the incoming message is considered for matching.
		
		By default, only the payload is matched.  If `target` is
       	"message", then matching is performed against
       	`{"Topic":TOPIC,"Payload":PAYLOAD}` which allows matching
       	based on the topic of in-bound messages.
		
	1. `guard`: <a href="https://en.wikipedia.org/wiki/Guard_(computer_science)">Guard</a>
	    is optional Javascript that should return a boolean to
	    indicate whether this `recv` has been satisfied.
		
	    Parameter and bindings
      	[substitution](#substitutions) applies, and
      	[string commands](#string-commands) are also available
	
       	<a name="javascript-failure"></a>The code is executed in a
	    function body, and the code should 'return' a boolean or an
	    expression of the form `Failure(STRING)`.  A boolean indicates
	    whether the `recv` will succeed.  A `Failure` will terminate
	    the test immediately as failed.
		
		The following variables are bound in the
	    global environment:
		
		1. `bindingss`: the set (array) of bindings returned by
            `match()`.
			
		1. `bindings` (also `bs`): The first set of bindings returned
           by `match()`.  Probably the only ones you care about.

        1. `elapsed`: the elapsed time in milliseconds since the
	        last step.

        1. `msg`: the receved message
            (`{"topic":TOPIC,"payload":PAYLOAD}`).

        1. `test`: The whole test object.
		
		    In particular, your Javascript code can use `test.State`,
			which is a map from strings to anythings.  You can use
			`test.State` to store data accessible by Javascript to be
			executed later.  Also `test.T`, which is the time the
			previous step executed, is also available.
			
			`test.Bindings` is a map from pattern variables (e.g.,
            `?foo`) to values.  The map is set after each successful
            `recv` pattern match to be the (first) set of bindings
            from that match.  This map is used to replace any pattern
            variables in the `payload` of the next `pub`.
			
			With great power comes great responsibility.
			
	    1. `print`: a function that prints its arguments to log
           output.
		
		1. `match`: [Sheen](https://github.com/Comcast/sheens)'s
            [pattern
            matching](https://github.com/Comcast/sheens#pattern-matching)
            function.
		   
		    ```Javascript
			BINDINGSS = match(PATTERN,MSG,BINDINGS);
			```
			
			1. `PATTERN` is a Javascript thing.
			1. `MSG` is a Javascript thing.
			1. `BINDINGS` is an Javascript object representing input
               bindings (often just `{}`).
			1. `BINDINGSS` is the _set_ of set of bindings returned by
               `match`.  (So that second `S` isn't really a typo.)
			   
			If an error occurs, it's thrown.
			
			See [`demos/match.yaml`](../demos/match.yaml) for an
            example.

	1. `run`: Executed Javascript just like `guard` except that the
       return value is ignored.  Parameters and bindings
       [substitution](#substitutions) applies.
       [String commands](#string-commands) are also available
	
1. `pub`: Publish a message.

    1. `chan`: The name for the channel for this step.
	
    1. `topic`: Optional: The expected message should arrive on this
       topic.  Parameters and bindings
       [substitution](#-substitutions) applies.
	   
	1. `serialization`: How to serialize the payload. Either `string`
       or `JSON`, and `JSON` is the default.

	1. `payload`: A _pattern_ that the message must match.  If the
      	value is a JSON string, the string is first parsed as JSON.
      	Parameters and bindings
      	[substitution](#substitutions) applies.
      	[String commands](#string-commands) are also available.
		
	1. `schema`: An option URI for a JSON schema, which is then used
       to validate the out-going message.
		
	1. `run`: Execute Javascript just like a `recv`'s `guard` except
       that the return value is ignored.  Parameters and bindings
       [substitution](#substitutions) applies.
       [String commands](#string-commands) are also available.

1. `wait`: Wait for the given number of milliseconds.

1. `kill`: Kill the step's channel ungracefully.

    1. `chan`: The name for the channel for this step.
	
1. `exec`: Run a command.  Structure is the same as for an `initially`
    command.  See [`exec.yaml`](../demos/exec.yaml) for a simple
    example.  Parameters and bindings
    [substitution](#substitutions) applies.
   
1. `reconnect`: Attempt to reconnect the channel (even if still connected).

    1. `chan`: The name for the channel for this step.

1. `run`: Execute Javascript as in a `recv`'s guard except that the
   return value is ignored. Parameters and bindings
   [substitution](#substitutions) applies.
   
1. `branch`: A fancy mechanism for (conditional) branching to another
   phase.  Parameters and bindings
   [substitution](#substitutions) applies.
   
    The value of a `branch` is Javascript code that should return the
    (name) of the next phase or the empty string (to continue with the
    current phase).
	
	Example:
	
	```YAML
	branch: |
	  return 0 < test.State["need"] ? "here" : "there";
	```
	
1. `goto`: Go to another phase.

1. `doc`: A documentation string for a step that's just that
   documentation string.  Doesn't actually do anything.

Most steps have an optional `chan` field, which should name the
channel for the step.  A spec can declare a `defaultchan` that will be
used for all steps.  If your test has only one channel, then that
channel is the default.

```yaml
spec:
  defaultchan: cpe
```

<a name="fails"></a>
You can also specify that a step is required to _fail_:

```yaml
spec:
  phases:
    one:
      steps:
      - pub:
          topic: want
          payload: '"queso"'
        fails: true
```

Note that `fail` is specified at the same level as the type of step
(`pub`, `recv`, etc.).


<a name="skip"></a> You can also specify that a step should be skipped by
specifying `skip: true` in the step.

```yaml
spec:
  phases:
    one:
      steps:
      - pub:
          topic: want
          payload: '"queso"'
        skip: true
```

Note that `skip` is specified at the same level as the type of step
(`pub`, `recv`, etc.).


How you organize phases and steps is up to you.

You can specify your first phase using `initialphase`, which defaults
to `phase1`:

```yaml
spec:
  ...
  initialphase: boot
```

You can specify one or more "final" phases that are executed after
the main test execution (starting with the initial phase) terminates
regardless of any error encountered.

```yaml
spec:
  ...
  finalphases:
    - cleanup1
	- cleanup1
```

These phases are executed in the given order regardless of any errors
each might enocounter.  Note that a "final" phase can `goto` another
phase.  In that case, that target phase should (probably) not be
included in the `finalphases` list.

See [`finally.yaml`](../demos/finally.yaml) for a short example.


### Output

After test execution, `plax` (or [`plaxrun`](plaxrun.md)) will by
default output results in JUnit XML:

```xml
<testsuite tests="1" failures="0" errors="0">
  <testcase name="tests/discovery-1.yaml" status="executed" time="11"></testcase>
</testsuite>
```

For `plax`, use `-test-suite NAME` to specify the suite's `name`.  For
`plaxrun` a suite name will be generated.

For `plax` and `plaxrun` use `-json` to output a JSON respresentation
of test result objects.  This output includes the following for each
test case:

```json
[
  {
    "Type": "suite",
    "Time": "2020-12-02T21:33:09.0728586Z",
    "Tests": 1,
    "Passed": 1,
    "Failed": 0,
    "Errors": 0
  },
  {
    "Name": "/.../plax/demos/test-wait.yaml",
    "Status": "executed",
    "Skipped": null,
    "Error": null,
    "Failure": null,
    "Timestamp": "2020-12-02T21:33:09.077102Z",
    "Suite": "waitrun-0.0.1:wait-no-prompt:wait",
    "N": 0,
    "Type": "case",
    "State": {
      "then": "2020-12-02T21:33:09.0781375Z"
    }
  }
]
```

## References

1. [The `plaxrun` manual](plaxrun.md)

1. [Sheens message pattern
   matching](https://github.com/Comcast/sheens#pattern-matching), and
   some
   [examples](https://github.com/Comcast/sheens/blob/master/match/match.md)
   
1. [Sheens](https://github.com/Comcast/sheens) could be
   [used](https://github.com/Comcast/sheens/tree/master/sio/siomq) to
   implement more complex tests and simulations
   
1. [TCL "expect"](https://en.wikipedia.org/wiki/Expect)

1. [YAML Wikipedia page](https://en.wikipedia.org/wiki/YAML) and YAML
   [multi-line strings](https://yaml-multiline.info/) in particular
<|MERGE_RESOLUTION|>--- conflicted
+++ resolved
@@ -159,13 +159,8 @@
 
 As the needs arise, we can add channel types like:
 
-<<<<<<< HEAD
-1. CloudWatch consumer
-1. Kafka consumer and/or publisher
-=======
 1. KDS publisher
 2. Kafka consumer and publisher
->>>>>>> f4c74327
 
 and so on.
 
