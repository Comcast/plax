--- conflicted
+++ resolved
@@ -606,18 +606,16 @@
            redaction pattern that matches the given string
            literally.
 		   
-<<<<<<< HEAD
+
 	    1. `fail(MSG)`: a function that immediately terminates a test
            as a failure (as opposed to being broken).  The given MSG
            is the text of the failure.  See
            [`demos/runfail.yaml`](../demos/runfail.yaml) for example
            use.
-		
-=======
-		1. `Failure`: return an object representing a failure with the
-           argument as the failure message.
+
+		1. `Failure`: a function that returns an object representing a
+           failure with the argument as the failure message.
 		   
->>>>>>> 6af572fe
 		1. `match`: [Sheen](https://github.com/Comcast/sheens)'s
             [pattern
             matching](https://github.com/Comcast/sheens#pattern-matching)
