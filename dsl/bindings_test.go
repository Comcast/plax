--- conflicted
+++ resolved
@@ -20,21 +20,6 @@
 	if !strings.HasPrefix(got, `'/*`) {
 		t.Fatal(got)
 	}
-<<<<<<< HEAD
-=======
-
-	t.Run("filegood", func(t *testing.T) {
-		s, err := tst.Bindings.StringSubOnce(ctx, `@@test_test.go`)
-		if err != nil {
-			t.Fatal(err)
-		}
-		// The following comment should be substituted!
-		//
-		// {?need}
-		if strings.Contains(s, "{?need}") {
-			t.Fatal("?need")
-		}
-	})
 }
 
 func TestBindingsSet(t *testing.T) {
@@ -43,7 +28,7 @@
 		if err != nil {
 			t.Fatalf("key %s -> <%v> != %s", key, err, want)
 		}
-		got, have := bs[key]
+		got, have := (*bs)[key]
 		if !have {
 			t.Fatalf("key %s -> %s != %s", key, got, want)
 		}
@@ -58,7 +43,7 @@
 	if err = bs.Set(`like=42`); err != nil {
 		t.Fatal(err)
 	} else {
-		x, have := bs["like"]
+		x, have := (*bs)["like"]
 		if !have {
 			t.Fatal("like")
 		}
@@ -75,7 +60,7 @@
 	if err = bs.Set(`like={"want":"chips"}`); err != nil {
 		t.Fatal(err)
 	} else {
-		x, have := bs["like"]
+		x, have := (*bs)["like"]
 		if !have {
 			t.Fatal("like")
 		}
@@ -101,5 +86,4 @@
 	if err = bs.Set(`liketacos`); err == nil {
 		t.Fatal("should have complained")
 	}
->>>>>>> 75186447
 }