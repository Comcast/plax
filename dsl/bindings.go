--- conflicted
+++ resolved
@@ -1,251 +1,229 @@
-/*
- * Copyright 2021 Comcast Cable Communications Management, LLC
- *
- * Licensed under the Apache License, Version 2.0 (the "License");
- * you may not use this file except in compliance with the License.
- * You may obtain a copy of the License at
- *
- * http://www.apache.org/licenses/LICENSE-2.0
- *
- * Unless required by applicable law or agreed to in writing, software
- * distributed under the License is distributed on an "AS IS" BASIS,
- * WITHOUT WARRANTIES OR CONDITIONS OF ANY KIND, either express or implied.
- * See the License for the specific language governing permissions and
- * limitations under the License.
- *
- * SPDX-License-Identifier: Apache-2.0
- */
-
-package dsl
-
-import (
-	"encoding/json"
-	"fmt"
-	"strings"
-
-	"github.com/Comcast/plax/subst"
-)
-
-type Bindings subst.Bindings
-
-func NewBindings() *Bindings {
-	bs := (Bindings)(subst.NewBindings())
-	return &bs
-}
-
-var subber *subst.Subber
-
-func init() {
-	b, err := subst.NewSubber("")
-	if err != nil {
-		panic(err)
-	}
-	subber = b
-}
-
-<<<<<<< HEAD
-// String returns a string representation (required for parameters).
-func (bs *Bindings) String() string {
-	return "PARAM=VALUE"
-}
-
-// SetKeyValue to set the binding key to the given JSON value.
-func (bs *Bindings) SetKeyValue(key string, value string) {
-	var v string
-	if err := json.Unmarshal([]byte(value), &v); err != nil {
-		v = value
-	}
-
-	(*bs)[key] = v
-=======
-func (ctx *Ctx) subst() *subst.Ctx {
-	c := subst.NewCtx(ctx.Context, ctx.IncludeDirs)
-	// ToDo: LogLevel.
-	return c
->>>>>>> db90045f
-}
-
-func (bs *Bindings) StringSub(ctx *Ctx, s string) (string, error) {
-	c := ctx.subst()
-	b := subber.WithProcs(proc(ctx, bangBangSub), proc(ctx, atAtSub))
-	b.DefaultSerialization = "text"
-	s, err := b.Sub(c, *(*subst.Bindings)(bs), s)
-	if err != nil {
-		return "", err
-	}
-	return s, nil
-}
-
-<<<<<<< HEAD
-	bs.SetKeyValue(pv[0], pv[1])
-
-	return nil
-=======
-func proc(ctx *Ctx, f func(*Ctx, string) (string, error)) subst.Proc {
-	return func(_ *subst.Ctx, s string) (string, error) {
-		return f(ctx, s)
-	}
->>>>>>> db90045f
-}
-
-// Set the parameter key=value pair (without any attempted
-// value unmarshalling).
-func (bs *Bindings) SetString(value string) error {
-	pv := strings.SplitN(value, "=", 2)
-	if len(pv) != 2 {
-		return fmt.Errorf("bad binding: '%s'", value)
-	}
-
-	bs.SetKeyValue(pv[0], pv[1])
-
-	return nil
-}
-
-func (bs *Bindings) Sub(ctx *Ctx, s string) (string, error) {
-	c := ctx.subst()
-	b := subber.WithProcs(proc(ctx, bangBangSub), proc(ctx, atAtSub))
-	b.DefaultSerialization = "json"
-	m := (*subst.Bindings)(bs)
-	b.Procs = append(b.Procs, m.UnmarshalBind)
-	s, err := b.Sub(c, *m, s)
-	if err != nil {
-		return "", err
-	}
-	return s, nil
-}
-
-func guessSerialization(s string) string {
-	var x interface{}
-	if err := json.Unmarshal([]byte(s), &x); err == nil {
-		return "json"
-	}
-	return "text"
-}
-
-func (bs *Bindings) SerialSub(ctx *Ctx, serialization string, payload interface{}) (string, error) {
-
-	// We have a payload that could be a non-string, a string of
-	// JSON, or a string of not-JSON.  p.Serialization allows us
-	// to distinguish the last two cases; however, to support some
-	// backwards compatibility in an era of casual typing, we also
-	// have guessSerialization(), which can offer a serialization
-	// if p.Serialization is zero.
-
-	var s string
-	var structured bool
-	if str, is := payload.(string); is {
-		switch serialization {
-		case "":
-			serialization = guessSerialization(str)
-			ctx.Inddf("    Guessing serialization: %s", serialization)
-			structured = serialization == "json"
-		case "json", "string":
-			structured = serialization == "json"
-		}
-		s = str
-	} else {
-		structured = true
-		js, err := json.Marshal(&payload)
-		if err != nil {
-			return "", err
-		}
-		s = string(js)
-	}
-
-	if structured {
-		return bs.Sub(ctx, s)
-	}
-
-	return bs.StringSub(ctx, s)
-
-}
-
-func (b *Bindings) SubX(ctx *Ctx, src interface{}, dst *interface{}) error {
-	js, err := json.Marshal(&src)
-	if err != nil {
-		return err
-	}
-
-	s, err := b.SerialSub(ctx, "json", string(js))
-	if err != nil {
-		return err
-	}
-
-	return json.Unmarshal([]byte(s), &dst)
-}
-
-func (b *Bindings) Bind(ctx *Ctx, x interface{}) (interface{}, error) {
-	bs := (*subst.Bindings)(b)
-	return bs.Bind(nil, x)
-}
-
-func (b *Bindings) Copy() (*Bindings, error) {
-	acc := make(Bindings)
-	for p, v := range *b {
-		acc[p] = v
-	}
-	return &acc, nil
-}
-
-// SetKeyValue to set the binding key to the given (native) value.
-func (bs *Bindings) SetKeyValue(key string, value interface{}) {
-	(*bs)[key] = value
-}
-
-// Set the parameter key=value pair assuming the value is either
-// JSON-serialized or not.
-//
-// If we can't deserialize the value, we use the literal string (for
-// backwards compatibility).
-func (bs *Bindings) Set(value string) error {
-	parts := strings.SplitN(value, "=", 2)
-	if len(parts) != 2 {
-		return fmt.Errorf("bad binding: '%s'", value)
-	}
-
-	var v string
-	if err := json.Unmarshal([]byte(parts[1]), &v); err != nil {
-		v = value
-	}
-
-	k, v := parts[0], parts[1]
-
-	var val interface{}
-	if err := json.Unmarshal([]byte(v), &val); err != nil {
-		val = v
-	}
-
-	bs.SetKeyValue(k, val)
-
-	return nil
-}
-
-func (bs *Bindings) String() string {
-	acc := make([]string, 0, len(*bs))
-	for k, v := range *bs {
-		js, err := json.Marshal(&v)
-		if err != nil {
-			js = []byte(fmt.Sprintf("%#v", v))
-		}
-		acc = append(acc, fmt.Sprintf("%s=%s", k, js))
-	}
-	return strings.Join(acc, ",")
-}
-
-func (bs *Bindings) Clean(ctx *Ctx, clear bool) {
-	// Always remove temporary bindings.
-	for p := range *bs {
-		if strings.HasPrefix(p, "?*") {
-			delete(*bs, p)
-		}
-	}
-
-	if clear {
-		ctx.Indf("    Clearing bindings (%d) by request", len(*bs))
-		for p := range *bs {
-			if !strings.HasPrefix(p, "?!") {
-				delete(*bs, p)
-			}
-		}
-	}
-}
+/*
+ * Copyright 2021 Comcast Cable Communications Management, LLC
+ *
+ * Licensed under the Apache License, Version 2.0 (the "License");
+ * you may not use this file except in compliance with the License.
+ * You may obtain a copy of the License at
+ *
+ * http://www.apache.org/licenses/LICENSE-2.0
+ *
+ * Unless required by applicable law or agreed to in writing, software
+ * distributed under the License is distributed on an "AS IS" BASIS,
+ * WITHOUT WARRANTIES OR CONDITIONS OF ANY KIND, either express or implied.
+ * See the License for the specific language governing permissions and
+ * limitations under the License.
+ *
+ * SPDX-License-Identifier: Apache-2.0
+ */
+
+package dsl
+
+import (
+	"encoding/json"
+	"fmt"
+	"strings"
+
+	"github.com/Comcast/plax/subst"
+)
+
+type Bindings subst.Bindings
+
+func NewBindings() *Bindings {
+	bs := (Bindings)(subst.NewBindings())
+	return &bs
+}
+
+var subber *subst.Subber
+
+func init() {
+	b, err := subst.NewSubber("")
+	if err != nil {
+		panic(err)
+	}
+	subber = b
+}
+
+func (ctx *Ctx) subst() *subst.Ctx {
+	c := subst.NewCtx(ctx.Context, ctx.IncludeDirs)
+	// ToDo: LogLevel.
+	return c
+}
+
+func (bs *Bindings) StringSub(ctx *Ctx, s string) (string, error) {
+	c := ctx.subst()
+	b := subber.WithProcs(proc(ctx, bangBangSub), proc(ctx, atAtSub))
+	b.DefaultSerialization = "text"
+	s, err := b.Sub(c, *(*subst.Bindings)(bs), s)
+	if err != nil {
+		return "", err
+	}
+	return s, nil
+}
+
+func proc(ctx *Ctx, f func(*Ctx, string) (string, error)) subst.Proc {
+	return func(_ *subst.Ctx, s string) (string, error) {
+		return f(ctx, s)
+	}
+}
+
+// Set the parameter key=value pair (without any attempted
+// value unmarshalling).
+func (bs *Bindings) SetString(value string) error {
+	pv := strings.SplitN(value, "=", 2)
+	if len(pv) != 2 {
+		return fmt.Errorf("bad binding: '%s'", value)
+	}
+
+	bs.SetKeyValue(pv[0], pv[1])
+
+	return nil
+}
+
+func (bs *Bindings) Sub(ctx *Ctx, s string) (string, error) {
+	c := ctx.subst()
+	b := subber.WithProcs(proc(ctx, bangBangSub), proc(ctx, atAtSub))
+	b.DefaultSerialization = "json"
+	m := (*subst.Bindings)(bs)
+	b.Procs = append(b.Procs, m.UnmarshalBind)
+	s, err := b.Sub(c, *m, s)
+	if err != nil {
+		return "", err
+	}
+	return s, nil
+}
+
+func guessSerialization(s string) string {
+	var x interface{}
+	if err := json.Unmarshal([]byte(s), &x); err == nil {
+		return "json"
+	}
+	return "text"
+}
+
+func (bs *Bindings) SerialSub(ctx *Ctx, serialization string, payload interface{}) (string, error) {
+
+	// We have a payload that could be a non-string, a string of
+	// JSON, or a string of not-JSON.  p.Serialization allows us
+	// to distinguish the last two cases; however, to support some
+	// backwards compatibility in an era of casual typing, we also
+	// have guessSerialization(), which can offer a serialization
+	// if p.Serialization is zero.
+
+	var s string
+	var structured bool
+	if str, is := payload.(string); is {
+		switch serialization {
+		case "":
+			serialization = guessSerialization(str)
+			ctx.Inddf("    Guessing serialization: %s", serialization)
+			structured = serialization == "json"
+		case "json", "string":
+			structured = serialization == "json"
+		}
+		s = str
+	} else {
+		structured = true
+		js, err := json.Marshal(&payload)
+		if err != nil {
+			return "", err
+		}
+		s = string(js)
+	}
+
+	if structured {
+		return bs.Sub(ctx, s)
+	}
+
+	return bs.StringSub(ctx, s)
+
+}
+
+func (b *Bindings) SubX(ctx *Ctx, src interface{}, dst *interface{}) error {
+	js, err := json.Marshal(&src)
+	if err != nil {
+		return err
+	}
+
+	s, err := b.SerialSub(ctx, "json", string(js))
+	if err != nil {
+		return err
+	}
+
+	return json.Unmarshal([]byte(s), &dst)
+}
+
+func (b *Bindings) Bind(ctx *Ctx, x interface{}) (interface{}, error) {
+	bs := (*subst.Bindings)(b)
+	return bs.Bind(nil, x)
+}
+
+func (b *Bindings) Copy() (*Bindings, error) {
+	acc := make(Bindings)
+	for p, v := range *b {
+		acc[p] = v
+	}
+	return &acc, nil
+}
+
+// SetKeyValue to set the binding key to the given (native) value.
+func (bs *Bindings) SetKeyValue(key string, value interface{}) {
+	(*bs)[key] = value
+}
+
+// Set the parameter key=value pair assuming the value is either
+// JSON-serialized or not.
+//
+// If we can't deserialize the value, we use the literal string (for
+// backwards compatibility).
+func (bs *Bindings) Set(value string) error {
+	parts := strings.SplitN(value, "=", 2)
+	if len(parts) != 2 {
+		return fmt.Errorf("bad binding: '%s'", value)
+	}
+
+	var v string
+	if err := json.Unmarshal([]byte(parts[1]), &v); err != nil {
+		v = value
+	}
+
+	k, v := parts[0], parts[1]
+
+	var val interface{}
+	if err := json.Unmarshal([]byte(v), &val); err != nil {
+		val = v
+	}
+
+	bs.SetKeyValue(k, val)
+
+	return nil
+}
+
+func (bs *Bindings) String() string {
+	acc := make([]string, 0, len(*bs))
+	for k, v := range *bs {
+		js, err := json.Marshal(&v)
+		if err != nil {
+			js = []byte(fmt.Sprintf("%#v", v))
+		}
+		acc = append(acc, fmt.Sprintf("%s=%s", k, js))
+	}
+	return strings.Join(acc, ",")
+}
+
+func (bs *Bindings) Clean(ctx *Ctx, clear bool) {
+	// Always remove temporary bindings.
+	for p := range *bs {
+		if strings.HasPrefix(p, "?*") {
+			delete(*bs, p)
+		}
+	}
+
+	if clear {
+		ctx.Indf("    Clearing bindings (%d) by request", len(*bs))
+		for p := range *bs {
+			if !strings.HasPrefix(p, "?!") {
+				delete(*bs, p)
+			}
+		}
+	}
+}