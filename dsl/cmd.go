/*
 * Copyright 2021 Comcast Cable Communications Management, LLC
 *
 * Licensed under the Apache License, Version 2.0 (the "License");
 * you may not use this file except in compliance with the License.
 * You may obtain a copy of the License at
 *
 * http://www.apache.org/licenses/LICENSE-2.0
 *
 * Unless required by applicable law or agreed to in writing, software
 * distributed under the License is distributed on an "AS IS" BASIS,
 * WITHOUT WARRANTIES OR CONDITIONS OF ANY KIND, either express or implied.
 * See the License for the specific language governing permissions and
 * limitations under the License.
 *
 * SPDX-License-Identifier: Apache-2.0
 */

package dsl

import (
	"fmt"
	"strings"
	"time"
)

func init() {
	TheChanRegistry.Register(NewCtx(nil), "cmd", NewCmdChan)
}

// CmdChan is a channel that's backed by a subprocess.
type CmdChan struct {
	p *Process

	// to receives messages that are forwarded to the Process's stdin.
	to chan Msg

	// from receives messages from the Process's stdin and stdout,
	// and these messages are emitted from this channel for recv consideration.
	from chan Msg
}

// NewCmdChan obviously makes a new CmdChan.
//
// The cfg should represent a Process.
func NewCmdChan(ctx *Ctx, cfg interface{}) (Chan, error) {
	var p Process
	if err := As(cfg, &p); err != nil {
		return nil, err
	}
	return &CmdChan{
		p:    &p,
		to:   make(chan Msg, 1024),
		from: make(chan Msg, 1024),
	}, nil
}

func (c *CmdChan) Kind() ChanKind {
	return "cmd"
}

func TrimEOL(s string) string {
	s = strings.TrimSuffix(s, "\n")
	return strings.TrimSuffix(s, "\r")
}

// Open starts the subprocess and the associated pipes.
func (c *CmdChan) Open(ctx *Ctx) error {

	if err := c.p.Start(ctx); err != nil {
		return err
	}

	go func() {
		out := func(topic, payload string) {
			msg := Msg{
				Topic:   topic,
				Payload: payload,
			}
			select {
			case <-ctx.Done():
				return
			case c.from <- msg:
			}
		}

		for {
			select {
			case <-ctx.Done():
				return
			case msg := <-c.to:
				select {
				case <-ctx.Done():
				case c.p.Stdin <- msg.Payload:
				}
			case line := <-c.p.Stdout:
				out("stdout", line)
			case line := <-c.p.Stderr:
				out("stderr", line)
			}
		}
	}()

	return nil
}

<<<<<<< HEAD
func (c *CmdChan) Close(ctx *Ctx) error {
	ctx.Logf("CmdChan %s Close", c.p.Name)
	// close(c.p.Stdin)
	return nil
=======
// Close attempts to terminate the underlying process.
func (c *CmdChan) Close(ctx *Ctx) error {
	ctx.Logf("CmdChan %s Close", c.p.Name)
	return c.p.Term(ctx)
>>>>>>> 0310c7fb
}

// Sub doesn't currently do anything.
//
// ToDo: Have stdout and stderr "topics".
func (c *CmdChan) Sub(ctx *Ctx, topic string) error {
	ctx.Logf("CmdChan %s Sub", c.p.Name)
	return nil
}

// Pub sends the given message payload to the subprocess's stdin.
//
// The topic is ignored.
func (c *CmdChan) Pub(ctx *Ctx, m Msg) error {
	ctx.Logf("CmdChan %s Pub", c.p.Name)
	return c.To(ctx, m)
}

func (c *CmdChan) Recv(ctx *Ctx) chan Msg {
	ctx.Logf("CmdChan %s Recv", c.p.Name)
	return c.from
}

// Kill is not currently supported.  (It should be.)
//
// ToDo: Terminate the subprocess ungracefully.
func (c *CmdChan) Kill(ctx *Ctx) error {
	return fmt.Errorf("CmdChan %s: Kill is not yet supported", c.p.Name)
}

// To sends the given message payload to the subprocess's stdin.
//
// The topic is ignored.
func (c *CmdChan) To(ctx *Ctx, m Msg) error {
	ctx.Logf("CmdChan %s To", c.p.Name)
	m.ReceivedAt = time.Now().UTC()
	select {
	case <-ctx.Done():
	case c.to <- m:
	default:
		return fmt.Errorf("CmdChan %s input buffer is full", c.p.Name)
	}
	return nil
}<|MERGE_RESOLUTION|>--- conflicted
+++ resolved
@@ -104,17 +104,10 @@
 	return nil
 }
 
-<<<<<<< HEAD
-func (c *CmdChan) Close(ctx *Ctx) error {
-	ctx.Logf("CmdChan %s Close", c.p.Name)
-	// close(c.p.Stdin)
-	return nil
-=======
 // Close attempts to terminate the underlying process.
 func (c *CmdChan) Close(ctx *Ctx) error {
 	ctx.Logf("CmdChan %s Close", c.p.Name)
 	return c.p.Term(ctx)
->>>>>>> 0310c7fb
 }
 
 // Sub doesn't currently do anything.
