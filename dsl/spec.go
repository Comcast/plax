/*
 * Copyright 2021 Comcast Cable Communications Management, LLC
 *
 * Licensed under the Apache License, Version 2.0 (the "License");
 * you may not use this file except in compliance with the License.
 * You may obtain a copy of the License at
 *
 * http://www.apache.org/licenses/LICENSE-2.0
 *
 * Unless required by applicable law or agreed to in writing, software
 * distributed under the License is distributed on an "AS IS" BASIS,
 * WITHOUT WARRANTIES OR CONDITIONS OF ANY KIND, either express or implied.
 * See the License for the specific language governing permissions and
 * limitations under the License.
 *
 * SPDX-License-Identifier: Apache-2.0
 */

package dsl

import (
	"encoding/json"
	"fmt"
	"strings"
	"time"

	"github.com/Comcast/sheens/match"
	jschema "github.com/xeipuuv/gojsonschema"
)

var DefaultInitialPhase = "phase1"

// Spec represents a set of named test Phases.
type Spec struct {
	// InitialPhase is the starting phase, which defaults to
	// DefaultInitialPhase.
	InitialPhase string

	// FinalPhases is an option list of phases to execute after
	// the execution starting at InitialPhase terminates.
	FinalPhases []string

	// Phases maps phase names to Phases.
	//
	// Each Phase is subject to bindings substitution.
	Phases map[string]*Phase
}

func NewSpec() *Spec {
	return &Spec{
		InitialPhase: DefaultInitialPhase,
		Phases:       make(map[string]*Phase),
	}
}

// Phase is a list of Steps.
type Phase struct {
	// Doc is an optional documentation string.
	Doc string `yaml:",omitempty"`

	// Steps is a sequence of Steps, which are attempted in order.
	//
	// Each Step is subject to bindings substitution.
	Steps []*Step
}

func (p *Phase) AddStep(ctx *Ctx, s *Step) {
	steps := p.Steps
	if steps == nil {
		steps = make([]*Step, 0, 8)
	}
	p.Steps = append(steps, s)
}

func (p *Phase) Exec(ctx *Ctx, t *Test) (string, error) {
	var (
		next string
		err  error
		last = len(p.Steps) - 1
	)
	for i, s := range p.Steps {
		ctx.Indf("  Step %d", i)
		ctx.Inddf("    Bindings: %s", JSON(t.Bindings))

		if next, err = s.exec(ctx, t); err != nil {
			_, broke := IsBroken(err)
			err := fmt.Errorf("step %d: %w", i, err)
			if broke {
				return "", NewBroken(err)
			} else {
				return "", err
			}
		}
		if i < last && next != "" {
			return "", Brokenf("Goto or Branch not last in %s", JSON(p))
		}
		if i == last {
			ctx.Indf("    Next phase: '%s'", next)
		}
	}
	return next, err
}

// Step represents a single action.
type Step struct {
	// Doc is an optional documentation string.
	Doc string `yaml:",omitempty"`

	// Fails indicates that this Step is expected to fail, which
	// currently means returning an error from exec.
	Fails bool `yaml:",omitempty"`

	// Skip will make the test execution skip this step.
	Skip bool `yaml:",omitempty"`

	Pub       *Pub       `yaml:",omitempty"`
	Sub       *Sub       `yaml:",omitempty"`
	Recv      *Recv      `yaml:",omitempty"`
	Kill      *Kill      `yaml:",omitempty"`
	Reconnect *Reconnect `yaml:",omitempty"`
	Run       string     `yaml:",omitempty"`

	// Wait is wait time in milliseconds as a string.
	Wait string `yaml:",omitempty"`

	Goto string `yaml:",omitempty"`

	Branch string `yaml:",omitempty"`

	Ingest *Ingest `yaml:",omitempty"`
}

// exec calls exe() and then handles Fails (if any).
func (s *Step) exec(ctx *Ctx, t *Test) (string, error) {
	next, err := s.exe(ctx, t)
	if err != nil {
		if _, is := IsBroken(err); is {
			return "", err
		}
		if s.Fails {
			return s.Goto, nil
		}
		return "", err
	}

	return next, err
}

// exe executes the step.
//
// Called by exec().
func (s *Step) exe(ctx *Ctx, t *Test) (string, error) {
	// ToDo: Warn if multiple Pub, Sub, Recv, Wait, Goto specified?

	t.Tick(ctx)

	if s.Skip {
		ctx.Indf("    Skip")
		return "", nil
	}

	if s.Pub != nil {
		ctx.Indf("    Pub to %s", s.Pub.Chan)

		e, err := s.Pub.Substitute(ctx, t)
		if err != nil {
			return "", err
		}

		if err := t.ensureChan(ctx, e.Chan, &e.ch); err != nil {
			return "", err
		}

		if err := e.Exec(ctx, t); err != nil {
			return "", err
		}
	}
	if s.Sub != nil {
		ctx.Indf("    Sub %s", s.Sub.Chan)

		e, err := s.Sub.Substitute(ctx, t)
		if err != nil {
			return "", err
		}

		if err := t.ensureChan(ctx, e.Chan, &e.ch); err != nil {
			return "", err
		}

		if err := e.Exec(ctx, t); err != nil {
			return "", err
		}
	}
	if s.Recv != nil {
		ctx.Indf("    Recv %s", s.Recv.Chan)

		e, err := s.Recv.Substitute(ctx, t)
		if err != nil {
			return "", err
		}

		if err := t.ensureChan(ctx, e.Chan, &e.ch); err != nil {
			return "", err
		}

		if err := e.Exec(ctx, t); err != nil {
			return "", err
		}
	}
	if s.Reconnect != nil {
		ctx.Indf("    Reconnect %s", s.Reconnect.Chan)

		e, err := s.Reconnect.Substitute(ctx, t)
		if err != nil {
			return "", err
		}

		if err := t.ensureChan(ctx, e.Chan, &e.ch); err != nil {
			return "", err
		}

		if err := e.Exec(ctx, t); err != nil {
			return "", err
		}
	}
	if s.Ingest != nil {
		ctx.Indf("    Ingest %s", s.Ingest.Chan)

		e, err := s.Ingest.Substitute(ctx, t)
		if err != nil {
			return "", err
		}

		if err := t.ensureChan(ctx, e.Chan, &e.ch); err != nil {
			return "", err
		}

		if err := e.Exec(ctx, t); err != nil {
			return "", err
		}
	}

	if s.Kill != nil {
		ctx.Indf("    Kill %s", s.Kill.Chan)

		e, err := s.Kill.Substitute(ctx, t)
		if err != nil {
			return "", err
		}

		if err := t.ensureChan(ctx, e.Chan, &e.ch); err != nil {
			return "", err
		}

		if err := e.Exec(ctx, t); err != nil {
			return "", err
		}
	}

	if s.Branch != "" {
		ctx.Indf("    Branch %s", short(s.Branch))

		src, err := t.Bindings.StringSub(ctx, s.Branch)
		if err != nil {
			return "", err
		}

		if src, err = t.prepareSource(ctx, src); err != nil {
			return "", err
		}

		x, err := JSExec(ctx, src, t.jsEnv(ctx))
		if err != nil {
			return "", err
		}

		target, is := x.(string)
		if !is {
			return "", Brokenf("Branch Javascript returned a %T (%#v) and not a %T", x, x, target)
		}

		ctx.Indf("    Branch returned '%s'", target)

		return target, nil
	}

	if s.Run != "" {
		ctx.Indf("    Run %s", short(s.Run))

		src, err := t.Bindings.StringSub(ctx, s.Run)
		if err != nil {
			return "", err
		}

		if src, err = t.prepareSource(ctx, src); err != nil {
			return "", err
		}

		_, err = JSExec(ctx, src, t.jsEnv(ctx))

		ctx.Inddf("    Bindings: %s", JSON(t.Bindings))

		return "", err
	}

	if s.Wait != "" {
		ctx.Indf("    Wait %s", s.Wait)

		duration, err := t.Bindings.StringSub(ctx, s.Wait)
		if err != nil {
			return "", err
		}

		if err := Wait(ctx, duration); err != nil {
			return "", err
		}

		return "", nil
	}

	return s.Goto, nil
}

// Wait will attempt to parse the duration and then sleep accordingly.
func Wait(ctx *Ctx, durationString string) error {
	d, err := time.ParseDuration(durationString)
	if err != nil {
		return Brokenf("error parsing Wait '%s'", durationString)
	}

	time.Sleep(d)

	return nil
}

<<<<<<< HEAD
// Serialization is a enum of possible (de)serializations.
type Serialization string

var (
	serJSON   Serialization = "JSON"
	serString Serialization = "string"

	// DefaultSerialization is of course the default Serialization
	// (for pub and recv operation).
	DefaultSerialization = serJSON

	// Serializations is a dictionary of supported Serializations.
	Serializations = map[string]Serialization{
		string(serJSON):   serJSON,
		string(serString): serString,
	}
)

func NewSerialization(name string) (*Serialization, error) {
	ser, have := Serializations[name]
	if !have {
		allowed := make([]string, 0, len(Serializations))
		for name := range Serializations {
			allowed = append(allowed, name)
		}
		return nil, fmt.Errorf("requested serialization '%s' isn't one of %v", name, allowed)
	}
	return &ser, nil
}

func (s *Serialization) UnmarshalYAML(value *yaml.Node) error {
	var name string
	if err := value.Decode(&name); err != nil {
		return err
	}
	ser, err := NewSerialization(name)
	if err != nil {
		return err
	}
	*s = *ser
	return nil
}

func (s *Serialization) UnmarshalJSON(bs []byte) error {
	name := string(bs)
	// Carefully remove required double-quotes.
	if len(name) < 3 || name[0] != '"' || name[len(name)-1] != '"' {
		return fmt.Errorf("bad serialization: '%s'", name)
	}
	name = name[1 : len(name)-1]
	ser, err := NewSerialization(name)
	if err != nil {
		return err
	}
	*s = *ser
	return nil
}

=======
>>>>>>> ed29ee31
type Pub struct {
	Chan  string
	Topic string

	// Schema is an optional URI for a JSON Schema that's used to
	// validate incoming messages before other processing.
	Schema string `json:",omitempty" yaml:",omitempty"`

	Payload interface{}

	Run string `json:",omitempty" yaml:",omitempty"`

	ch Chan
}

<<<<<<< HEAD
// Serialize attempts to render the given argument.
func (s *Serialization) Serialize(x interface{}) (string, error) {
	var (
		ser = DefaultSerialization
		err error
		dst string
	)

	if s != nil {
		ser = *s
	}

	switch ser {
	case serJSON:
		var js []byte
		if js, err = json.Marshal(&x); err == nil {
			dst = string(js)
		}
	case serString:
		dst = fmt.Sprintf("%v", x) // Does a lot for us.
	default:
		dst = "error"
		err = fmt.Errorf("internal error: unknown Serialization %#v", s)
	}

	return dst, err
}

// Deserialize attempts to deserialize the given string.
func (s *Serialization) Deserialize(str string) (interface{}, error) {
	var (
		ser = DefaultSerialization
		err error
		dst interface{}
	)

	if s != nil {
		ser = *s
	}

	switch ser {
	case serJSON:
		err = json.Unmarshal([]byte(str), &dst)
	case serString:
		dst = str
	default:
		err = fmt.Errorf("internal error: unknown Serialization %#v", s)
	}

	return dst, err
}

=======
>>>>>>> ed29ee31
func (p *Pub) Substitute(ctx *Ctx, t *Test) (*Pub, error) {
	topic, err := t.Bindings.StringSub(ctx, p.Topic)
	if err != nil {
		return nil, err
	}
	ctx.Inddf("    Effective topic: %s", topic)

	var payload string
	if s, is := p.Payload.(string); is {
		payload = s
	} else {
		js, err := json.Marshal(&p.Payload)
		if err != nil {
			return nil, err
		}
		payload = string(js)
	}

	if payload, err = t.Bindings.Sub(ctx, payload); err != nil {
		return nil, err
	}
	ctx.Inddf("    Effective payload: %s", payload)

	run, err := t.Bindings.StringSub(ctx, p.Run)
	if err != nil {
		return nil, err
	}
	if run != "" {
		ctx.Inddf("    Effective code (run): %s", run)
	}

	return &Pub{
		Chan:    p.Chan,
		Topic:   topic,
		Payload: payload,
		Run:     run,
		ch:      p.ch,
	}, nil

}

func (p *Pub) Exec(ctx *Ctx, t *Test) error {
	ctx.Indf("    Pub topic '%s'", p.Topic)
	ctx.Inddf("        payload %s", p.Payload)

	payload, is := p.Payload.(string)
	if !is {
		return Brokenf("internal error: payload is a %T", p.Payload)
	}

	if p.Schema != "" {
		if err := validateSchema(ctx, p.Schema, payload); err != nil {
			return err
		}
	}

	err := p.ch.Pub(ctx, Msg{
		Topic:   p.Topic,
		Payload: payload,
	})

	if err != nil {
		return err
	}

	if p.Run != "" {
		src, err := t.prepareSource(ctx, p.Run)
		if err != nil {
			return err
		}

		env := map[string]interface{}{
			"test":    t,
			"elapsed": float64(t.elapsed) / 1000 / 1000, // Milliseconds
		}
		if _, err = JSExec(ctx, src, env); err != nil {
			return err
		}
	}

	return nil

}

type Sub struct {
	Chan  string
	Topic string

	// Pattern, which is deprecated, is really 'Topic'.
	Pattern string

	ch Chan
}

func (s *Sub) Substitute(ctx *Ctx, t *Test) (*Sub, error) {

	// Backwards compatibility.
	if s.Pattern != "" {
		ctx.Indf("warning: Sub.Pattern is deprecated. Use Sub.Topic instead.")
		if s.Topic != "" {
			return nil, fmt.Errorf("just specify Topic (and not Pattern, which is deprecated)")
		}
		s.Topic = s.Pattern // We'll use s.Topic from here on.
		s.Pattern = ""
	}
	pat, err := t.Bindings.StringSub(ctx, s.Topic)
	if err != nil {
		return nil, err
	}
	return &Sub{
		Chan:  s.Chan,
		Topic: pat,
		ch:    s.ch,
	}, nil
}

func (s *Sub) Exec(ctx *Ctx, t *Test) error {
	ctx.Indf("    Sub %s", s.Topic)
	return s.ch.Sub(ctx, s.Topic)
}

type Recv struct {
	Chan  string
	Topic string

	// Pattern is a Sheens pattern
	// https://github.com/Comcast/sheens/blob/main/README.md#pattern-matching
	// for matching incoming messages.
	//
	// Use a pattern for matching JSON-serialized messages.
	//
	// Also see Regexp.
	Pattern interface{}

	// Regexp, which is an alternative to Pattern, gives a (Go)
	// regular expression used to match incoming messages.
	//
	// A named group match becomes a bound variable.
	Regexp string

	Timeout time.Duration

	// Target is an optional switch to specify what part of the
	// incoming message is considered for matching.
	//
	// By default, only the payload is matched.  If Target is
	// "message", then matching is performed against
	//
	//   {"Topic":TOPIC,"Payload":PAYLOAD}
	//
	// which allows matching based on the topic of in-bound
	// messages.
	Target string

	// ClearBindings will remove all bindings for variables that
	// do not start with '?!' before executing this step.
	ClearBindings bool

	// Guard is optional Javascript (!) that should return a
	// boolean to indicate whether this Recv has been satisfied.
	//
	// The code is executed in a function body, and the code
	// should 'return' a boolean.
	//
	// The following variables are bound in the global
	// environment:
	//
	//   bindingss: the set (array) of bindings returned by match()
	//
	//   elapsed: the elapsed time in milliseconds since the last step
	//
	//   msg: the receved message ({"topic":TOPIC,"payload":PAYLOAD})
	//
	//   print: a function that prints its arguments to stdout.
	//
	Guard string `json:",omitempty" yaml:",omitempty"`

	Run string `json:",omitempty" yaml:",omitempty"`

	// Schema is an optional URI for a JSON Schema that's used to
	// validate incoming messages before other processing.
	Schema string `json:",omitempty" yaml:",omitempty"`

	ch Chan
}

func (r *Recv) Substitute(ctx *Ctx, t *Test) (*Recv, error) {

	// Canonicalize r.Target.
	switch r.Target {
	case "payload", "Payload", "":
		r.Target = "payload"
	case "msg", "message", "Message":
		r.Target = "msg"
	default:
		return nil, NewBroken(fmt.Errorf("bad Recv Target: '%s'", r.Target))
	}

	// Always remove "temporary" bindings.
	for p, _ := range t.Bindings {
		if strings.HasPrefix(p, "?*") {
			delete(t.Bindings, p)
		}
	}

	if r.ClearBindings {
		ctx.Indf("    Clearing bindings (%d) by request", len(t.Bindings))
		for p, _ := range t.Bindings {
			if !strings.HasPrefix(p, "?!") {
				delete(t.Bindings, p)
			}
		}
	}

	topic, err := t.Bindings.StringSub(ctx, r.Topic)
	if err != nil {
		return nil, err
	}
	if topic != r.Topic {
		ctx.Indf("    Topic expansion: %s", topic)
	}

	// Pattern must always be structured.  If we are given a
	// string, it's interpreted as a JSON string.  But first we
	// have to perform (string-based) substititions.

	var s string
	if src, is := r.Pattern.(string); !is {
		js, err := json.Marshal(&r.Pattern)
		if err != nil {
			return nil, err
		}
		s = string(js)
	} else {
		s = src
	}

	if s, err = t.Bindings.Sub(ctx, s); err != nil {
		return nil, err
	}

	var pat interface{}
	if err = json.Unmarshal([]byte(s), &pat); err != nil {
		return nil, err
	}

	ctx.Inddf("    Effective pattern: %s", JSON(pat))

	var reg string = r.Regexp
	if r.Regexp != "" {
		if r.Pattern != nil {
			return nil, Brokenf("can't have both Pattern and Regexp")
		}
		ctx.Inddf("    Given regexp: %s", reg)
		// We'll have syntax conflicts ...
		if reg, err = t.Bindings.StringSub(ctx, reg); err != nil {
			return nil, err
		}
		ctx.Inddf("    Effective regexp: %s", reg)
	}

	guard, err := t.Bindings.StringSub(ctx, r.Guard)
	if err != nil {
		return nil, err
	}

	run, err := t.Bindings.StringSub(ctx, r.Run)
	if err != nil {
		return nil, err
	}

	return &Recv{
		Chan:    r.Chan,
		Topic:   topic,
		Pattern: pat,
		Regexp:  reg,
		Timeout: r.Timeout,
		Target:  r.Target,
		Guard:   guard,
		Run:     run,
		Schema:  r.Schema,
		ch:      r.ch,
	}, nil
}

func validateSchema(ctx *Ctx, schemaURI string, payload string) error {
	ctx.Indf("      schema: %s", schemaURI)
	var (
		doc    = jschema.NewStringLoader(payload)
		schema = jschema.NewReferenceLoader(schemaURI)
	)

	v, err := jschema.Validate(schema, doc)
	if err != nil {
		return Brokenf("schema validation error: %v", err)
	}
	if !v.Valid() {
		var (
			errs       = v.Errors()
			complaints = make([]string, len(errs))
		)
		for i, err := range errs {
			complaints[i] = err.String()
			ctx.Indf("      schema invalidation: %s", err)
		}
		return fmt.Errorf("schema (%s) validation errors: %s",
			schemaURI, strings.Join(complaints, "; "))
	}
	ctx.Indf("      schema validated")
	return nil
}

func (r *Recv) Exec(ctx *Ctx, t *Test) error {
	var (
		timeout = r.Timeout
		in      = r.ch.Recv(ctx)
	)

	if timeout == 0 {
		timeout = time.Second * 60 * 20 * 24
	}

	tm := time.NewTimer(timeout)

	if r.Regexp != "" {
		ctx.Inddf("    Recv regexp %s", r.Regexp)
	} else {
		ctx.Inddf("    Recv pattern %s", r.Pattern)
	}

	ctx.Inddf("    Recv target %s", r.Target)
	for {
		select {
		case <-ctx.Done():
			ctx.Indf("    Recv canceled")
			return nil
		case <-tm.C:
			ctx.Indf("    Recv timeout (%v)", timeout)
			return fmt.Errorf("timeout after %s waiting for %s", timeout, r.Pattern)
		case m := <-in:
			ctx.Indf("    Recv dequeuing topic '%s'", m.Topic)
			ctx.Inddf("                   %s", m.Payload)

			var (
				err error
				bss []match.Bindings
			)

			ctx.Indf("    Recv match:")

			if r.Regexp != "" {
				ctx.Inddf("      regexp: %s", r.Regexp)
				if r.Target != "payload" {
					return Brokenf("can only regexp-match against payload (not also topic)")
				}
				bss, err = RegexpMatch(r.Regexp, m.Payload)
			} else {
				ctx.Inddf("      pattern: %s", JSON(r.Pattern))

				// target will be the target for matching.
				var target interface{}
				if err = json.Unmarshal([]byte(m.Payload), &target); err != nil {
					return err
				}

				switch r.Target {
				case "payload":
					// Match against only the (deserialized) payload.
				case "msg":
					// Match against the full message
					// (with topic and deserialized
					// payload).
					target = map[string]interface{}{
						"Topic":   m.Topic,
						"Payload": target,
					}
				default:
					return Brokenf("bad Recv Target: '%s'", r.Target)
				}

				ctx.Inddf("      msg:     %s", JSON(target))

				if r.Schema != "" {
					if err := validateSchema(ctx, r.Schema, m.Payload); err != nil {
						return err
					}
				}

				// We are giving empty bindings to
				// 'Match' because we have already
				// substituted bindings in pat as part of
				// our recursive, fancy substitution
				// logic (that includes '!!' and '@@'
				// substitutions along with bindings
				// substitions, which can occur in
				// string contexts in additional to
				// structural contexts.
				//
				// If we waited to do structural
				// bindings substitution until now,
				// then string-context bindings
				// substitution would be inconsistent
				// with that late use of bindings
				// here.
				//
				// ToDo: Reconsider.

				target = Canon(target)
				bss, err = match.Match(r.Pattern, target, match.NewBindings())
			}

			if err != nil {
				return err
			}
			ctx.Indf("      result: %v", 0 < len(bss))
			ctx.Inddf("      bss: %s", JSON(bss))

			if 0 < len(bss) {

				if 1 < len(bss) {
					// Let's protest if we get
					// multiple sets of bindings.
					//
					// Better safe than sorry?  If
					// we start running into this
					// situation, let's figure out
					// the best way to proceed.
					// Otherwise we might not notice
					// unintended behavior.
					return fmt.Errorf("multiple bindings sets: %s", JSON(bss))
				}

				// Extend rather than replace
				// t.Bindings.  Note that we have to
				// extend t.Bindings rather than replace
				// it due to the bindings substitution
				// logic.  See the comments above
				// 'Match' above.
				//
				// ToDo: Contemplate possibility for
				// inconsistencies.
				//
				// Thanks, Carlos, for this fix!
				if t.Bindings == nil {
					// Some unit tests might not
					// have initialized t.Bindings.
					t.Bindings = make(map[string]interface{})
				}
				for p, v := range bss[0] {
					if x, have := t.Bindings[p]; have {
						// Let's see if we are
						// changing an existing
						// binding.  If so, note
						// that.
						js0 := JSON(v)
						js1 := JSON(x)
						if js0 != js1 {
							ctx.Indf("    Updating binding for %s", p)
						}
					}
					t.Bindings[p] = v
				}

				if r.Guard != "" {
					ctx.Indf("    Recv guard")
					src, err := t.prepareSource(ctx, r.Guard)
					if err != nil {
						return err
					}

					// Convert bss to a stripped representation ...
					js, _ := json.Marshal(&bss)
					var bindingss interface{}
					json.Unmarshal(js, &bindingss)
					// And again ...
					var bs interface{}
					js, _ = json.Marshal(&bss[0])
					json.Unmarshal(js, &bs)

					env := t.jsEnv(ctx)
					env["bindingss"] = bindingss
					env["msg"] = m

					x, err := JSExec(ctx, src, env)
					if f, is := IsFailure(x); is {
						return f
					}
					if f, is := IsFailure(err); is {
						return f
					}
					if err != nil {
						return err
					}

					switch vv := x.(type) {
					case bool:
						if !vv {
							ctx.Indf("    Recv guard not pleased")
							continue
						}
						ctx.Indf("    Recv guard satisfied")
					default:
						return Brokenf("Guard Javascript returned a %T (%v) and not a bool", x, x)
					}
				}

				ctx.Indf("    Recv satisfied")
				ctx.Inddf("      t.Bindings: %s", JSON(t.Bindings))

				if r.Run != "" {
					src, err := t.prepareSource(ctx, r.Run)
					if err != nil {
						return err
					}

					// Convert bss to a stripped representation ...
					env := t.jsEnv(ctx)
					can := Canon(&bss)
					env["bindingss"] = can
					env["bss"] = can
					env["msg"] = m

					if _, err = JSExec(ctx, src, env); err != nil {
						return err
					}
				}

				return nil
			}
		}
	}

	return fmt.Errorf("impossible!")
}

type Kill struct {
	Chan string

	ch Chan
}

func (p *Kill) Substitute(ctx *Ctx, t *Test) (*Kill, error) {
	return p, nil
}

func (p *Kill) Exec(ctx *Ctx, t *Test) error {
	ctx.Indf("    Kill %s", JSON(p))

	return p.ch.Kill(ctx)
}

type Reconnect struct {
	Chan string

	ch Chan
}

func (p *Reconnect) Substitute(ctx *Ctx, t *Test) (*Reconnect, error) {
	return p, nil
}

func (p *Reconnect) Exec(ctx *Ctx, t *Test) error {
	ctx.Indf("    Reconnect %s", JSON(p))

	return p.ch.Open(ctx)
}

type Ingest struct {
	Chan    string
	Topic   string
	Payload interface{}
	// Timeout time.Duration

	ch Chan
}

func (i *Ingest) Substitute(ctx *Ctx, t *Test) (*Ingest, error) {
	topic, err := t.Bindings.StringSub(ctx, i.Topic)
	if err != nil {
		return nil, err
	}

	var pay string
	if s, is := i.Payload.(string); is {
		pay = s
	} else {
		js, err := json.Marshal(&i.Payload)
		if err != nil {
			return nil, err
		}
		pay = string(js)
	}

	if pay, err = t.Bindings.Sub(ctx, pay); err != nil {
		return nil, err
	}

	return &Ingest{
		Chan:    i.Chan,
		Topic:   topic,
		Payload: pay,
		ch:      i.ch,
	}, nil

}

func (i *Ingest) Exec(ctx *Ctx, t *Test) error {
	payload, is := i.Payload.(string)
	if !is {
		js, err := json.Marshal(&i.Payload)
		if err != nil {
			return err
		}
		payload = string(js)
	}
	m := Msg{
		Topic:   i.Topic,
		Payload: payload,
	}

	return i.ch.To(ctx, m)
}

type Exec struct {
	Process
	Pattern interface{}
}

func (e *Exec) Exec(ctx *Ctx, t *Test) error {
	panic("todo")
}

func CopyBindings(bs map[string]interface{}) map[string]interface{} {
	if bs == nil {
		return make(map[string]interface{})
	}
	acc := make(map[string]interface{}, len(bs))
	for p, v := range bs {
		acc[p] = v
	}
	return acc
}

func (t *Test) jsEnv(ctx *Ctx) map[string]interface{} {
	bs := CopyBindings(t.Bindings)
	return map[string]interface{}{
		"bindings": bs,
		"bs":       bs,
		"test":     t,
		"elapsed":  float64(t.elapsed) / 1000 / 1000, // Milliseconds
	}
}<|MERGE_RESOLUTION|>--- conflicted
+++ resolved
@@ -333,67 +333,6 @@
 	return nil
 }
 
-<<<<<<< HEAD
-// Serialization is a enum of possible (de)serializations.
-type Serialization string
-
-var (
-	serJSON   Serialization = "JSON"
-	serString Serialization = "string"
-
-	// DefaultSerialization is of course the default Serialization
-	// (for pub and recv operation).
-	DefaultSerialization = serJSON
-
-	// Serializations is a dictionary of supported Serializations.
-	Serializations = map[string]Serialization{
-		string(serJSON):   serJSON,
-		string(serString): serString,
-	}
-)
-
-func NewSerialization(name string) (*Serialization, error) {
-	ser, have := Serializations[name]
-	if !have {
-		allowed := make([]string, 0, len(Serializations))
-		for name := range Serializations {
-			allowed = append(allowed, name)
-		}
-		return nil, fmt.Errorf("requested serialization '%s' isn't one of %v", name, allowed)
-	}
-	return &ser, nil
-}
-
-func (s *Serialization) UnmarshalYAML(value *yaml.Node) error {
-	var name string
-	if err := value.Decode(&name); err != nil {
-		return err
-	}
-	ser, err := NewSerialization(name)
-	if err != nil {
-		return err
-	}
-	*s = *ser
-	return nil
-}
-
-func (s *Serialization) UnmarshalJSON(bs []byte) error {
-	name := string(bs)
-	// Carefully remove required double-quotes.
-	if len(name) < 3 || name[0] != '"' || name[len(name)-1] != '"' {
-		return fmt.Errorf("bad serialization: '%s'", name)
-	}
-	name = name[1 : len(name)-1]
-	ser, err := NewSerialization(name)
-	if err != nil {
-		return err
-	}
-	*s = *ser
-	return nil
-}
-
-=======
->>>>>>> ed29ee31
 type Pub struct {
 	Chan  string
 	Topic string
@@ -409,61 +348,6 @@
 	ch Chan
 }
 
-<<<<<<< HEAD
-// Serialize attempts to render the given argument.
-func (s *Serialization) Serialize(x interface{}) (string, error) {
-	var (
-		ser = DefaultSerialization
-		err error
-		dst string
-	)
-
-	if s != nil {
-		ser = *s
-	}
-
-	switch ser {
-	case serJSON:
-		var js []byte
-		if js, err = json.Marshal(&x); err == nil {
-			dst = string(js)
-		}
-	case serString:
-		dst = fmt.Sprintf("%v", x) // Does a lot for us.
-	default:
-		dst = "error"
-		err = fmt.Errorf("internal error: unknown Serialization %#v", s)
-	}
-
-	return dst, err
-}
-
-// Deserialize attempts to deserialize the given string.
-func (s *Serialization) Deserialize(str string) (interface{}, error) {
-	var (
-		ser = DefaultSerialization
-		err error
-		dst interface{}
-	)
-
-	if s != nil {
-		ser = *s
-	}
-
-	switch ser {
-	case serJSON:
-		err = json.Unmarshal([]byte(str), &dst)
-	case serString:
-		dst = str
-	default:
-		err = fmt.Errorf("internal error: unknown Serialization %#v", s)
-	}
-
-	return dst, err
-}
-
-=======
->>>>>>> ed29ee31
 func (p *Pub) Substitute(ctx *Ctx, t *Test) (*Pub, error) {
 	topic, err := t.Bindings.StringSub(ctx, p.Topic)
 	if err != nil {
